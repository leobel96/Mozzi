#ifndef MOZZI_MIDI_H_
#define MOZZI_MIDI_H_

#include "mozzi_fixmath.h"
<<<<<<< HEAD
#include "FixMath.h"
=======
#include "mozzi_pgmspace.h"
>>>>>>> fdf873cd



static CONSTTABLE_STORAGE(uint32_t) midiToFreq[128] =
    {
    0, 567670, 601425, 637188, 675077, 715219, 757748, 802806, 850544, 901120,
    954703, 1011473, 1071618, 1135340, 1202851, 1274376, 1350154, 1430438, 1515497,
    1605613, 1701088, 1802240, 1909406, 2022946, 2143236, 2270680, 2405702, 2548752,
    2700309, 2860877, 3030994, 3211226, 3402176, 3604479, 3818813, 4045892, 4286472,
    4541359, 4811404, 5097504, 5400618, 5721756, 6061988, 6422452, 6804352, 7208959,
    7637627, 8091785, 8572945, 9082719, 9622808, 10195009, 10801235, 11443507,
    12123974, 12844905, 13608704, 14417917, 15275252, 16183563, 17145888, 18165438,
    19245616, 20390018, 21602470, 22887014, 24247948, 25689810, 27217408, 28835834,
    30550514, 32367136, 34291776, 36330876, 38491212, 40780036, 43204940, 45774028,
    48495912, 51379620, 54434816, 57671668, 61101028, 64734272, 68583552, 72661752,
    76982424, 81560072, 86409880, 91548056, 96991792, 102759240, 108869632,
    115343336, 122202056, 129468544, 137167104, 145323504, 153964848, 163120144,
    172819760, 183096224, 193983648, 205518336, 217739200, 230686576, 244403840,
    258937008, 274334112, 290647008, 307929696, 326240288, 345639520, 366192448,
    387967040, 411036672, 435478400, 461373152, 488807680, 517874016, 548668224,
    581294016, 615859392, 652480576, 691279040, 732384896, 775934592, 822073344
  };



/** @ingroup midi
Converts midi note number to frequency. Caution: this can take up to 400
microseconds to run. It can seriously mess up the audio output if you use it in
updateControl() or updateAudio(). This is a good choice in setup(), or where you
need precise midi-pitch conversion and aren't doing much other audio
calculation.
@note Beware this returns an invalid result for midi note 0.
@note Timing: ~350 us
@param midival a midi note number, 1.0 or greater.  Like the mtof object in Pd, midi values can have fractions.
@return the frequency represented by the input midi note number..
 */
float mtof(float midival)
{
	 // http://en.wikipedia.org/wiki/Note
	 // f = pow(2,(p-69/12) * 440Hz
	 // return pow(2.0,(midival-69.0/12.0) * 440.0;
	 
	// code from AF_precision_synthesis sketch, copyright 2009, Adrian Freed.
	float f = 0.0;
	if(midival) f = 8.1757989156 * pow(2.0, midival/12.0);
	return f;
};


/** @ingroup midi
A good choice if you're using whole note values, want speed and simplicity, and accuracy isn't important.
@param midi_note a midi note number.
@return an integer approximation of the midi note's frequency.
*/
int mtof(uint8_t midi_note){
	return (FLASH_OR_RAM_READ<const uint32_t>(midiToFreq + midi_note) >> 16);
};

/** @ingroup midi
A good choice if you're using whole note values, want speed and simplicity, and accuracy isn't important.
@param midi_note a midi note number.
@return an integer approximation of the midi note's frequency.
*/
int mtof(int midi_note){
	return (FLASH_OR_RAM_READ<const uint32_t>(midiToFreq + midi_note) >> 16);
};


/** @ingroup midi
Converts midi note number to frequency with speed and accuracy.  Q16n16_mtofLookup() is a fast
alternative to (float) mtof(), and more accurate than (uint8_t) mtof(),
using Q16n16 fixed-point format instead of floats or uint8_t values. Q16n16_mtof()
uses cheap linear interpolation between whole midi-note frequency equivalents
stored in a lookup table, so is less accurate than the float version, mtof(),
for non-whole midi values.
@note Timing: ~8 us.
@param midival_fractional a midi note number in Q16n16 format, for fractional values.
@return the frequency represented by the input midi note number, in Q16n16
fixed point fractional integer format, where the lower word is a fractional value.
*/
Q16n16  Q16n16_mtof(Q16n16 midival_fractional)
{
	Q16n16 diff_fraction;
	uint8_t index = midival_fractional >> 16;
	uint16_t fraction = (uint16_t) midival_fractional; // keeps low word
	Q16n16 freq1 = (Q16n16) FLASH_OR_RAM_READ<const uint32_t>(midiToFreq + index);
	Q16n16 freq2 = (Q16n16) FLASH_OR_RAM_READ<const uint32_t>((midiToFreq + 1) + index);
	Q16n16 difference = freq2 - freq1;
	if (difference>=65536)
	{
		diff_fraction = ((difference>>8) * fraction) >> 8;
	}
	else
	{
		diff_fraction = (difference * fraction) >> 16;
	}
	return (Q16n16) (freq1+ diff_fraction);
};

inline UFixMath<16,16> mtof(UFixMath<16,16> midival)
{
  return UFixMath<16,16>::fromRaw(Q16n16_mtof(midival.asRaw()));
}

template<byte NI, byte NF>
  inline UFixMath<16,16> mtof(UFixMath<NI,NF> midival)
{
  return UFixMath<16,16>::fromRaw(Q16n16_mtof(UFixMath<16,16>(midival).asRaw()));
}

template<byte NI, byte NF>
  inline UFixMath<16,16> mtof(SFixMath<NI,NF> midival)
{
  return UFixMath<16,16>::fromRaw(Q16n16_mtof(UFixMath<16,16>(midival).asRaw()));
}

#endif /* MOZZI_MIDI_H_ */<|MERGE_RESOLUTION|>--- conflicted
+++ resolved
@@ -2,11 +2,8 @@
 #define MOZZI_MIDI_H_
 
 #include "mozzi_fixmath.h"
-<<<<<<< HEAD
 #include "FixMath.h"
-=======
 #include "mozzi_pgmspace.h"
->>>>>>> fdf873cd
 
 
 
