--- conflicted
+++ resolved
@@ -2,10 +2,8 @@
 #define MOZZI_MIDI_H_
 
 #include "mozzi_fixmath.h"
-<<<<<<< HEAD
 #include "FixMath.h"
-=======
->>>>>>> fa0b9e4c
+
 #include "mozzi_pgmspace.h"
 
 
@@ -19,7 +17,6 @@
 };
 
 
-<<<<<<< HEAD
 CONSTTABLE_STORAGE(uint32_t) MidiToFreqPrivate::midiToFreq[128] =
     {
     0, 567670, 601425, 637188, 675077, 715219, 757748, 802806, 850544, 901120,
@@ -39,9 +36,6 @@
     387967040, 411036672, 435478400, 461373152, 488807680, 517874016, 548668224,
     581294016, 615859392, 652480576, 691279040, 732384896, 775934592, 822073344
   };
-=======
-
->>>>>>> fa0b9e4c
 
 
 
@@ -56,11 +50,7 @@
 @param midival a midi note number, 1.0 or greater.  Like the mtof object in Pd, midi values can have fractions.
 @return the frequency represented by the input midi note number..
  */
-<<<<<<< HEAD
-float mtof(float midival)
-=======
 inline float mtof(float midival)
->>>>>>> fa0b9e4c
 {
 	 // http://en.wikipedia.org/wiki/Note
 	 // f = pow(2,(p-69/12) * 440Hz
@@ -78,11 +68,7 @@
 @param midi_note a midi note number.
 @return an integer approximation of the midi note's frequency.
 */
-<<<<<<< HEAD
-int mtof(uint8_t midi_note){
-=======
 inline int mtof(uint8_t midi_note){
->>>>>>> fa0b9e4c
   return (FLASH_OR_RAM_READ<const uint32_t>(MidiToFreqPrivate::midiToFreq + midi_note) >> 16);
 };
 
@@ -91,11 +77,7 @@
 @param midi_note a midi note number.
 @return an integer approximation of the midi note's frequency.
 */
-<<<<<<< HEAD
-int mtof(int midi_note){
-=======
 inline int mtof(int midi_note){
->>>>>>> fa0b9e4c
 	return (FLASH_OR_RAM_READ<const uint32_t>(MidiToFreqPrivate::midiToFreq + midi_note) >> 16);
 };
 
@@ -112,11 +94,7 @@
 @return the frequency represented by the input midi note number, in Q16n16
 fixed point fractional integer format, where the lower word is a fractional value.
 */
-<<<<<<< HEAD
-Q16n16  Q16n16_mtof(Q16n16 midival_fractional)
-=======
 inline Q16n16  Q16n16_mtof(Q16n16 midival_fractional)
->>>>>>> fa0b9e4c
 {
 	Q16n16 diff_fraction;
 	uint8_t index = midival_fractional >> 16;
@@ -134,7 +112,6 @@
 	}
 	return (Q16n16) (freq1+ diff_fraction);
 };
-<<<<<<< HEAD
 
 inline UFixMath<16,16> mtof(UFixMath<16,16> midival)
 {
@@ -152,7 +129,5 @@
 {
   return UFixMath<16,16>::fromRaw(Q16n16_mtof(UFixMath<16,16>(midival).asRaw()));
 }
-=======
->>>>>>> fa0b9e4c
 
 #endif /* MOZZI_MIDI_H_ */