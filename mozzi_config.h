#ifndef MOZZI_CONFIG_H
#define MOZZI_CONFIG_H
#include "hardware_defines.h"

/*
Edit this file if you want to choose your own configuration options.
*/


/**  @ingroup core
AUDIO_MODE holds the audio mode setting.
Select STANDARD (deprecated), STANDARD_PLUS or HIFI audio output mode in the Mozzi/mozzi_config.h file with
\#define AUDIO_MODE STANDARD_PLUS or \#define AUDIO_MODE HIFI.
In Mozzi/config.h, comment one of these options in and the others out to set the audio mode.

In STANDARD_PLUS mode the sample resolution is 488,
which provides some headroom above the 8 bit table resolution currently used by
the oscillators. You can look at utility/TimerOne library for more info about how
interrupt rate and pwm resolution relate.

HIFI audio mode enables much higher quality output by combining signals from pins 9 and 10.
For HIFI mode, edit Mozzi/mozzi_config.h to contain \#define AUDIO_MODE HIFI,
and comment out \#define AUDIO_MODE STANDARD and \#define AUDIO_MODE STANDARD_PLUS.

@note Teensy 3.* plays 12 bit audio in STANDARD or STANDARD_PLUS modes, and has no HIFI mode.
*/
//#define AUDIO_MODE STANDARD
#define AUDIO_MODE STANDARD_PLUS
//#define AUDIO_MODE HIFI


/** @ingroup core
Holds the audio rate setting.
AUDIO_RATE can be \#defined as 16384 or 32768 Hertz in Mozzi/mozzi_config.h.

Mozzi's original audio mode, now called STANDARD, uses 16384 Hz, chosen as a
compromise between the sample rate (interrupt rate) and sample bitdepth (pwm
width), which are interdependent due to the way pulse wave modulation is used to
generate the sound output.
An AUDIO_RATE of 32768 Hz works in STANDARD_PLUS and HIFI modes.
Of course, doubling the sample rate halves the amount of time available to calculate the each sample, so it
may only be useful for relatively simple sketches.  The increased frequency response can also make
unwanted artefacts of low resolution synthesis calculations more apparent, so it's not always a bonus.

Another factor which is important for Mozzi's operation is that with AUDIO_RATE
being a power of two, some internal calculations can be highly optimised for
speed.

In STANDARD and STANDARD_PLUS modes, the sample resolution is 488,
which provides some headroom above the 8 bit table resolution currently used by
the oscillators. You can look at the TimerOne library for more info about how
interrupt rate and pwm resolution relate.

HIFI audio mode enables much higher quality output by combining signals from pins 9 and 10.
For HIFI mode, edit Mozzi/mozzi_config.h to contain \#define AUDIO_MODE HIFI,
and comment out \#define AUDIO_MODE STANDARD and \#define AUDIO_MODE STANDARD_PLUS.

@todo Possible option for output to R/2R DAC circuit, like
http://blog.makezine.com/2008/05/29/makeit-protodac-shield-fo/ .
Mozzi-users list has a thread on this.
*/
#define AUDIO_RATE AUDIO_RATE_PLATFORM_DEFAULT
//#define AUDIO_RATE 16384 // default on AVR / classic Arduino
//#define AUDIO_RATE 32768 // default on most other platforms
//#define AUDIO_RATE 65536 // try on Teensy3/3.1 or other strong cpus


/** @ingroup core
Whether or not to use audio input.
Put \#define USE_AUDIO_INPUT true in Mozzi/mozzi_config.h to enable audio input on analog pin AUDIO_INPUT_PIN,
otherwise make it false, to save resources.
*/
//#define USE_AUDIO_INPUT true



/** @ingroup core
This sets which analog input channel to use for audio input, if you have
\#define USE_AUDIO_INPUT  true
in mozz_config.h
*/
#define AUDIO_INPUT_PIN 0

//AUDIO_INPUT_CHANNEL = analogPinToChannel(AUDIO_INPUT_PIN)

/** @ingroup core
This sets an option for stereo output, a hack which requires
variables audio_signal_1 and audio_signal_2 to be set in updateAudio(),
instead of returning a single audio value as is usual for standard mono.
You need to have \#define STEREO_HACK true in mozzi_config.h
*/
#define STEREO_HACK false

<<<<<<< HEAD
//#define EXTERNAL_AUDIO_OUTPUT true

=======
/** @ingroup core
Defining this option as true in mozzi_config.h allows to completely customize the audio output, e.g. for connecting to external DACs.
For more detail, @see AudioOuput .
*/
#define EXTERNAL_AUDIO_OUTPUT false
//#define EXTERNAL_AUDIO_OUTPUT true

/** @ingroup core
Only used when EXTERNAL_AUDIO_OUTPUT is set to true: The resolution to use for audio samples, internally. You will usually set this to match the
output resolution of your DAC. 16 is the default value, here. Note that 16 bits is also the maximum currently supported on AVR. */
//#define EXTERNAL_AUDIO_BITS 16

>>>>>>> 115ee995
#endif        //  #ifndef MOZZI_CONFIG_H<|MERGE_RESOLUTION|>--- conflicted
+++ resolved
@@ -91,10 +91,7 @@
 */
 #define STEREO_HACK false
 
-<<<<<<< HEAD
-//#define EXTERNAL_AUDIO_OUTPUT true
 
-=======
 /** @ingroup core
 Defining this option as true in mozzi_config.h allows to completely customize the audio output, e.g. for connecting to external DACs.
 For more detail, @see AudioOuput .
@@ -107,5 +104,4 @@
 output resolution of your DAC. 16 is the default value, here. Note that 16 bits is also the maximum currently supported on AVR. */
 //#define EXTERNAL_AUDIO_BITS 16
 
->>>>>>> 115ee995
 #endif        //  #ifndef MOZZI_CONFIG_H