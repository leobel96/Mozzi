--- conflicted
+++ resolved
@@ -38,6 +38,8 @@
 #include <uart.h>
 #include <i2s.h>
 uint16_t output_buffer_size = 0;
+#elif IS_ESP32()
+#include <driver/i2s.h>
 #endif
 
 
@@ -80,16 +82,6 @@
 #if BYPASS_MOZZI_OUTPUT_BUFFER == true
 uint64_t samples_written_to_buffer = 0;
 #else
-<<<<<<< HEAD
-=======
-#if IS_ESP8266() && (ESP_AUDIO_OUT_MODE == PDM_VIA_SERIAL)
-bool output_stopped = true;
-#elif IS_ESP32()
-#include <driver/i2s.h>
-const i2s_port_t i2s_num = I2S_NUM_0;
-uint64_t samples_written_to_buffer = 0;
-#endif
->>>>>>> 3d320a0c
 //-----------------------------------------------------------------------------------------------------------------
 // ring buffer for audio output
 CircularBuffer<AudioOutput_t> output_buffer;  // fixed size 256
@@ -195,8 +187,7 @@
 #endif
 }
 
-#if !IS_SAMD21() && !IS_ESP32()
-
+#if IS_TEENSY3() || IS_STM32() || IS_AVR()
 #if IS_TEENSY3()
 void adc0_isr(void)
 #elif IS_STM32()
@@ -294,7 +285,7 @@
 }
 #endif
 
-#if (ESP_AUDIO_OUT_MODE == PDM_VIA_SERIAL)
+#if (IS_ESP8266() && (ESP_AUDIO_OUT_MODE == PDM_VIA_SERIAL))
 void ICACHE_RAM_ATTR esp8266_serial_audio_output() {
   // Note: That unreadble mess is an optimized version of Serial1.availableForWrite()
   while ((UART_TX_FIFO_SIZE - ((U1S >> USTXC) & 0xff)) > (PDM_RESOLUTION * 4)) {
@@ -303,8 +294,6 @@
 }
 #endif
 
-static uint16_t update_control_timeout;
-
 #if BYPASS_MOZZI_OUTPUT_BUFFER == true
 inline void bufferAudioOutput(const AudioOutput_t f) {
   audioOutput(f);
@@ -315,92 +304,29 @@
 #define bufferAudioOutput(f) output_buffer.write(f)
 #endif
 
-<<<<<<< HEAD
-void audioHook() // 2us on AVR excluding updateAudio()
-=======
 static uint16_t update_control_timeout;
 static uint16_t update_control_counter;
-static void updateControlWithAutoADC();
 
 inline void advanceControlLoop() {
   if (!update_control_counter) {
     update_control_counter = update_control_timeout;
-    updateControlWithAutoADC();
+    updateControl();
+    adcStartReadCycle();
   } else {
     --update_control_counter;
   }
 }
 
-void audioHook() // 2us excluding updateAudio()
->>>>>>> 3d320a0c
+void audioHook() // 2us on AVR excluding updateAudio()
 {
-  static uint16_t update_control_counter = 0;
 // setPin13High();
 #if (USE_AUDIO_INPUT == true)
   if (!input_buffer.isEmpty())
     audio_input = input_buffer.read();
 #endif
 
-<<<<<<< HEAD
   if (canBufferAudioOutput()) {
-    if (!update_control_counter) {
-      update_control_counter = update_control_timeout;
-      updateControl();
-      adcStartReadCycle();
-    } else {
-      --update_control_counter;
-    }
-=======
-#if IS_ESP32()
-#if (ESP32_AUDIO_OUT_MODE == INTERNAL_DAC)
-#define ESP32_OUT_t uint16_t
-#else
-#define ESP32_OUT_t int16_t
-#endif
-   static ESP32_OUT_t prev_sample[2] = {(ESP32_OUT_t)AUDIO_BIAS, (ESP32_OUT_t)AUDIO_BIAS};
-   size_t bytes_written;
-   i2s_write(i2s_num, &prev_sample, 2*sizeof(ESP32_OUT_t), &bytes_written, 0);
-   if (bytes_written != 0) {
-      ++samples_written_to_buffer;
-#if (STEREO_HACK == true)
-      updateAudio();
-#if (ESP32_AUDIO_OUT_MODE == INTERNAL_DAC)
-      // Note: need high 8 bits of 16 bit int, here.
-      prev_sample[0] = (audio_out_1 + AUDIO_BIAS) << 8;
-      prev_sample[1] = (audio_out_2 + AUDIO_BIAS) << 8;
-#else
-      prev_sample[0] = audio_out_1;
-      prev_sample[1] = audio_out_2;
-#endif
-#else
-#if (ESP32_AUDIO_OUT_MODE == INTERNAL_DAC)
-      prev_sample[0] = (updateAudio() + AUDIO_BIAS) << 8;
-#else
-      prev_sample[0] = updateAudio();
-#endif
-      prev_sample[1] = prev_sample[0];
-#endif
-      advanceControlLoop();
-   }
-#else
-#if IS_ESP8266() && (ESP_AUDIO_OUT_MODE != PDM_VIA_SERIAL)
-#if (PDM_RESOLUTION != 1)
-  if (i2s_available() >= PDM_RESOLUTION) {
-#else
-  if (!i2s_is_full()) {
-#endif
-#else
-  if (!output_buffer.isFull()) {
-#endif
     advanceControlLoop();
-#if IS_ESP8266() && (ESP_AUDIO_OUT_MODE != PDM_VIA_SERIAL)
-    // NOTE: On ESP / output via I2S, we simply use the I2S buffer as the output
-    // buffer, which saves RAM, but also simplifies things a lot
-    // esp. since i2s output already has output rate control -> no need for a
-    // separate output timer
-    espWriteAudioToBuffer();
-#else
->>>>>>> 3d320a0c
 #if (STEREO_HACK == true)
     updateAudio(); // in hacked version, this returns void
     bufferAudioOutput(AudioOutput_t(audio_out_1, audio_out_2));
@@ -412,7 +338,6 @@
     yield();
 #endif
   }
-#endif
   // setPin13Low();
 }
 
@@ -422,22 +347,7 @@
 
 //-----------------------------------------------------------------------------------------------------------------
 #if (AUDIO_MODE == STANDARD) || (AUDIO_MODE == STANDARD_PLUS) || IS_STM32()
-<<<<<<< HEAD
 #if IS_TEENSY3()
-=======
-#if IS_SAMD21()
-#ifdef __cplusplus
-extern "C" {
-#endif
-
-void samd21AudioOutput(void);
-#ifdef __cplusplus
-}
-#endif
-
-
-#elif IS_TEENSY3()
->>>>>>> 3d320a0c
 IntervalTimer timer1;
 #elif IS_STM32()
 HardwareTimer audio_update_timer(AUDIO_UPDATE_TIMER);
@@ -465,33 +375,6 @@
 #ifdef __cplusplus
 }
 #endif
-<<<<<<< HEAD
-=======
-
-#elif IS_TEENSY3()
-static void teensyAudioOutput() {
-
-#if (USE_AUDIO_INPUT == true)
-  adc_count = 0;
-  startSecondAudioADC();
-#endif
-  audioOutput((int) output_buffer.read());
-  }
-#elif IS_STM32()
-static void pwmAudioOutput() {
-#if (USE_AUDIO_INPUT == true)
-  adc_count = 0;
-  startSecondAudioADC();
-#endif
-
-
-#if (STEREO_HACK == true)
-  audioOutput((int) output_buffer.read(), (int) output_buffer2.read());
-#else
-  audioOutput((int) output_buffer.read());
-#endif
-}
->>>>>>> 3d320a0c
 #endif
 
 #if !IS_AVR()
@@ -516,7 +399,7 @@
   analogWriteResolution(12);
   analogWrite(AUDIO_CHANNEL_1_PIN, 0);
   tcConfigure(AUDIO_RATE);
-  
+
 #elif IS_ESP32()
   static const i2s_config_t i2s_config = {
 #if (ESP32_AUDIO_OUT_MODE == PT8211_DAC)
@@ -548,7 +431,7 @@
   i2s_set_dac_mode(I2S_DAC_CHANNEL_BOTH_EN);
   #endif
   i2s_zero_dma_buffer((i2s_port_t)i2s_num);
-  
+
 #elif IS_STM32()
   audio_update_timer.pause();
   //audio_update_timer.setPeriod(1000000UL / AUDIO_RATE);
@@ -814,23 +697,17 @@
 unsigned long audioTicks() {
 #if (BYPASS_MOZZI_OUTPUT_BUFFER != true)
   return output_buffer.count();
-#elif ((ESP_AUDIO_OUT_MODE == PDM_VIA_I2S) && (PDM_RESOLUTION != 1))
-  return (samples_written_to_buffer -
-          ((output_buffer_size - i2s_available()) / PDM_RESOLUTION));
-#else
-  return (samples_written_to_buffer - (output_buffer_size - i2s_available()));
-#endif
-<<<<<<< HEAD
-=======
 #elif IS_ESP32()
   // TODO: This is not entirely accurate, as it does not account for samples still in the buffer
   //       and not yet written to output. There does not seem to be an API to retrieve I2S-buffer
   //       fill state on ESP32.
   return samples_written_to_buffer;
-#else
-  return output_buffer.count();
-#endif
->>>>>>> 3d320a0c
+#elif (IS_ESP8266() && (ESP_AUDIO_OUT_MODE == PDM_VIA_I2S) && (PDM_RESOLUTION != 1))
+  return (samples_written_to_buffer -
+          ((output_buffer_size - i2s_available()) / PDM_RESOLUTION));
+#else
+  return (samples_written_to_buffer - (output_buffer_size - i2s_available()));
+#endif
 }
 
 unsigned long mozziMicros() { return audioTicks() * MICROS_PER_AUDIO_TICK; }
