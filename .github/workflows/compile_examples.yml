--- conflicted
+++ resolved
@@ -41,16 +41,13 @@
             platforms: |
               - name: esp8266:esp8266
                 source-url: https://arduino.esp8266.com/stable/package_esp8266com_index.json
-<<<<<<< HEAD
           - fqbn: arduino:mbed_giga:giga
             platforms: |
               - name: arduino:mbed_giga
-=======
           # SAMD boards. There is also an Adrafruit fork of this core, and the two seem to have diverged, considerably. I have no idea on the differences.
           - fqbn: arduino:samd:adafruit_circuitplayground_m0
             platforms: |
               - name: arduino:samd
->>>>>>> b2bf0b74
 
     steps:
       - name: Checkout repository
